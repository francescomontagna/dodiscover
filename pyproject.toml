--- conflicted
+++ resolved
@@ -39,18 +39,6 @@
 exclude = ['*tests', '*testdata']
 
 [tool.poetry.dependencies]
-<<<<<<< HEAD
-python = ">=3.8.1,<3.11"
-numpy = "^1.23.0"
-scipy = "^1.9.0"
-scikit-learn = "^1.1.0"
-pandas = "^1.5.0"
-importlib-resources = { version = "*", python = "<3.9" }
-networkx = "^3.1"
-pywhy-graphs = { git = "https://github.com/py-why/pywhy-graphs.git", branch = 'main', optional = true }
-pygraphviz = { version = "*", optional = true }
-pygam = "^0.9.0"
-=======
 python = ">=3.9,<3.12"
 numpy = "^1.23.0,<1.25.0"
 scipy = "^1.9.0"
@@ -60,7 +48,7 @@
 importlib-resources = { version = "*", python = "<3.10" }
 pywhy-graphs = { git = "https://github.com/py-why/pywhy-graphs.git", branch = 'main', optional = true }
 pygraphviz = { version = "^1.11", optional = true }
->>>>>>> dd7cbbb5
+pygam = "^0.9.0"
 
 [tool.poetry.group.style]
 optional = true
